--- conflicted
+++ resolved
@@ -39,8 +39,6 @@
     assert.isTrue(sender.isItselfClosed(), "Sender should be fully closed.");
     assert.isFalse(sender.isOpen(), "Sender should not be open.");
   });
-
-<<<<<<< HEAD
 
   it(".remove() removes event listeners", async () => {
     const sender = await connection.createSender();
@@ -94,32 +92,30 @@
       assert.strictEqual(error.condition, errorCondition);
       assert.strictEqual(error.description, errorDescription);
     }
-=======
-  describe("supports events", () => {
-    it("senderError on sender.close() is bubbled up", async () => {
-      const errorCondition = "amqp:connection:forced";
-      const errorDescription = "testing error on close";
-      mockService.on(
-        rhea.ReceiverEvents.receiverClose,
-        (context: rhea.EventContext) => {
-          context.receiver?.close({
-            condition: errorCondition,
-            description: errorDescription,
-          });
+    describe("supports events", () => {
+      it("senderError on sender.close() is bubbled up", async () => {
+        const errorCondition = "amqp:connection:forced";
+        const errorDescription = "testing error on close";
+        mockService.on(
+          rhea.ReceiverEvents.receiverClose,
+          (context: rhea.EventContext) => {
+            context.receiver?.close({
+              condition: errorCondition,
+              description: errorDescription,
+            });
+          }
+        );
+
+        const sender = await connection.createSender();
+
+        try {
+          await sender.close();
+          throw new Error("boo")
+        } catch (error) {
+          assert.exists(error, "Expected an AMQP error.");
+          assert.strictEqual(error.condition, errorCondition);
+          assert.strictEqual(error.description, errorDescription);
         }
-      );
-
-      const sender = await connection.createSender();
-
-      try {
-        await sender.close();
-        throw new Error("boo")
-      } catch (error) {
-        assert.exists(error, "Expected an AMQP error.");
-        assert.strictEqual(error.condition, errorCondition);
-        assert.strictEqual(error.description, errorDescription);
-      }
+      });
     });
->>>>>>> 51d65df1
-  });
-});+  });